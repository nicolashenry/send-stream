
import * as http from 'http';
import * as http2 from 'http2';
import type { Readable } from 'stream';
import { pipeline } from 'stream';
import * as zlib from 'zlib';

import contentDisposition from 'content-disposition';
import { lookup, charset } from 'mime-types';
import parseRange from 'range-parser';
import compressible from 'compressible';

import { StreamResponse } from './response.js';
import { BufferStream, MultiStream } from './streams.js';
import type { ResponseHeaders, Uint8ArrayOrStreamRange } from './utils.js';
import {
	millisecondsToUTCString,
	statsToEtag,
	getFreshStatus,
	isRangeFresh,
	contentRange,
	randomBytes,
	StreamRange,
	acceptEncodings,
} from './utils.js';
import type {
	StorageOptions,
	PrepareResponseOptions,
	StorageRequestHeaders,
	StorageInfo,
	StorageSendOptions,
<<<<<<< HEAD
} from './types.js';
import { StorageError } from './error.js';
=======
} from './types';
import {
	MethodNotAllowedStorageError,
	PreconditionFailedStorageError,
	RangeNotSatisfiableStorageError,
	StorageError,
} from './errors';
>>>>>>> 70b3caff

const DEFAULT_ALLOWED_METHODS = <const> ['GET', 'HEAD'];
const DEFAULT_MAX_RANGES = 200;

/**
 * send-stream storage base class
 */
export abstract class Storage<Reference, AttachedData> {
	/**
	 * Default mime type or false
	 */
	readonly defaultMimeType: string | false;

	/**
	 * Max ranges for multiple range GET requests
	 */
	readonly maxRanges: number;

	/**
	 * Produces week tags when true
	 */
	readonly weakEtags: boolean;

	/**
	 * Mime type lookup function
	 */
	readonly mimeTypeLookup: NonNullable<StorageOptions['mimeTypeLookup']>;

	/**
	 * Mime type default charset function
	 */
	readonly mimeTypeDefaultCharset: NonNullable<StorageOptions['mimeTypeDefaultCharset']>;

	/**
	 * Dynamic compression preferences or false
	 */
	readonly dynamicCompression: {
		encodingPreferences: ReadonlyMap<string, { order: number }>;
		identityEncodingPreference: { order: number };
	} | false;

	/**
	 * Mime type compressible function
	 */
	readonly mimeTypeCompressible: NonNullable<StorageOptions['mimeTypeCompressible']>;

	/**
	 * Minimum length to produce compressed content
	 */
	readonly dynamicCompressionMinLength: number;

	/**
	 * Create storage
	 *
	 * @param opts - storage options
	 */
	constructor(opts: StorageOptions = {}) {
		this.mimeTypeLookup = opts.mimeTypeLookup ?? lookup;
		this.mimeTypeDefaultCharset = opts.mimeTypeDefaultCharset ?? charset;
		if (opts.dynamicCompression) {
			const encodingPreferences: Map<string, { order: number }>
				= opts.dynamicCompression === true
					? new Map([['br', { order: 0 }], ['gzip', { order: 1 }], ['identity', { order: 2 }]])
					: new Map(opts.dynamicCompression.map((name, order) => [name, { order }]));
			let identityEncodingPreference = encodingPreferences.get('identity');
			if (!identityEncodingPreference) {
				identityEncodingPreference = { order: encodingPreferences.size };
				encodingPreferences.set('identity', identityEncodingPreference);
			}
			this.dynamicCompression = { encodingPreferences, identityEncodingPreference };
		} else {
			this.dynamicCompression = false;
		}
		this.mimeTypeCompressible = opts.mimeTypeCompressible ?? compressible;
		this.dynamicCompressionMinLength = opts.dynamicCompressionMinLength ?? 20;
		this.defaultMimeType = opts.defaultMimeType ?? false;
		this.maxRanges = opts.maxRanges ?? DEFAULT_MAX_RANGES;
		this.weakEtags = opts.weakEtags === true;
	}

	/**
	 * Create last-mofified header value from storage information (uses mtimeMs)
	 *
	 * @param storageInfo - storage information
	 * @returns last-mofified header
	 */
	createLastModified(storageInfo: StorageInfo<AttachedData>): string | false {
		const { lastModified } = storageInfo;
		if (lastModified) {
			return lastModified;
		}
		const { mtimeMs } = storageInfo;
		if (mtimeMs === undefined) {
			return false;
		}
		return millisecondsToUTCString(mtimeMs);
	}

	/**
	 * Create etag header value from storage information (uses mtimeMs, size and contentEncoding)
	 *
	 * @param storageInfo - storage information
	 * @returns etag header
	 */
	createEtag(storageInfo: StorageInfo<AttachedData>): string | false {
		const { etag } = storageInfo;
		if (etag) {
			return etag;
		}
		const { size, mtimeMs } = storageInfo;
		if (size === undefined || mtimeMs === undefined) {
			return false;
		}
		const { contentEncoding } = storageInfo;
		return statsToEtag(size, mtimeMs, contentEncoding, this.weakEtags);
	}

	/**
	 * Create cache-control header value from storage information (return always public, max-age=0 unless overriden)
	 *
	 * @param storageInfo - storage information
	 * @returns cache-control header
	 */
	createCacheControl(storageInfo: StorageInfo<AttachedData>): string | false {
		const { cacheControl } = storageInfo;
		if (cacheControl) {
			return cacheControl;
		}
		return 'public, max-age=0';
	}

	/**
	 * Create mime type for content-type header value from storage information
	 *
	 * @param storageInfo - storage information (unused unless overriden)
	 * @returns mime type
	 */
	createMimeType(storageInfo: StorageInfo<AttachedData>): string | false {
		const { mimeType } = storageInfo;
		if (mimeType) {
			return mimeType;
		}
		const { fileName } = storageInfo;
		if (!fileName) {
			return this.defaultMimeType;
		}
		const type = this.mimeTypeLookup(fileName);
		if (!type) {
			return this.defaultMimeType;
		}
		return type;
	}

	/**
	 * Create charset that will be appended with mime type into content-type header
	 *
	 * @param storageInfo - storage information (unused unless overriden)
	 * @param mimeType - mime type
	 * @returns charset
	 */
	createMimeTypeCharset(storageInfo: StorageInfo<AttachedData>, mimeType: string): string | false {
		if (storageInfo.mimeTypeCharset) {
			return storageInfo.mimeTypeCharset;
		}
		return this.mimeTypeDefaultCharset(mimeType);
	}

	/**
	 * Create content-disposition header type from storage information (return always inline unless overriden)
	 *
	 * @param storageInfo - storage information (unused unless overriden)
	 * @returns content-disposition header type
	 */
	createContentDispositionType(storageInfo: StorageInfo<AttachedData>): 'inline' | 'attachment' | undefined {
		const { contentDispositionType } = storageInfo;
		if (contentDispositionType) {
			return contentDispositionType;
		}
		return 'inline';
	}

	/**
	 * Create content-disposition header filename from storage information
	 * (return always the original filename unless overriden)
	 *
	 * @param storageInfo - storage information
	 * @returns content-disposition header filename
	 */
	createContentDispositionFilename(storageInfo: StorageInfo<AttachedData>): string | undefined {
		const { contentDispositionFilename } = storageInfo;
		if (contentDispositionFilename) {
			return contentDispositionFilename;
		}
		const { fileName } = storageInfo;
		return fileName;
	}

	/**
	 * Prepare to send file
	 *
	 * @param reference - file reference
	 * @param req - request headers or request objects
	 * @param [opts] - options
	 * @returns status, response headers and body to use
	 * @throws when method is incorrect or when storage can not create the storage stream
	 */
	async prepareResponse(
		reference: Reference,
		req: http.IncomingMessage | http2.Http2ServerRequest | http2.IncomingHttpHeaders,
		opts: PrepareResponseOptions = {},
	): Promise<StreamResponse<AttachedData>> {
		let method;
		let requestHeaders: StorageRequestHeaders;
		if (req instanceof http.IncomingMessage || req instanceof http2.Http2ServerRequest) {
			method = req.method;
			requestHeaders = req.headers;
		} else {
			method = req[':method'];
			requestHeaders = req;
		}
		if (!method) {
			throw new Error('cannot send, method is missing');
		}
		const isGetMethod = method === 'GET';
		const isHeadMethod = method === 'HEAD';
		const isGetOrHead = isGetMethod || isHeadMethod;
		const allowedMethods = opts.allowedMethods ?? DEFAULT_ALLOWED_METHODS;
		if (!allowedMethods.includes(method)) {
			return this.createMethodNotAllowedError(isHeadMethod, allowedMethods);
		}
		let earlyClose = false;
		let storageInfo;
		let contentLength;
		let dynamicContentEncoding;
		try {
			storageInfo = await this.open(
				reference,
				requestHeaders,
			);
		} catch (error: unknown) {
			return this.createStorageError(isHeadMethod, error);
		}
		let stream;
		try {
			const responseHeaders: ResponseHeaders = {};
			const mimeType = opts.mimeType ?? this.createMimeType(storageInfo);
			let mimeTypeCharset;
			if (mimeType) {
				storageInfo.mimeType = mimeType;
				mimeTypeCharset = opts.mimeTypeCharset ?? this.createMimeTypeCharset(storageInfo, mimeType);
				if (mimeTypeCharset) {
					storageInfo.mimeTypeCharset = mimeTypeCharset;
				}
			}
			const { dynamicCompression, dynamicCompressionMinLength } = this;
			if (
				dynamicCompression
				&& !storageInfo.contentEncoding
				&& mimeType
				&& this.mimeTypeCompressible(mimeType)
				&& (storageInfo.size === undefined || storageInfo.size > dynamicCompressionMinLength)
			) {
				storageInfo.vary = 'Accept-Encoding';
				const [[preferedEncoding]] = acceptEncodings(
					requestHeaders['accept-encoding'],
					dynamicCompression.encodingPreferences,
					dynamicCompression.identityEncodingPreference,
				);
				if (preferedEncoding !== 'identity') {
					storageInfo.contentEncoding = preferedEncoding;
					dynamicContentEncoding = preferedEncoding;
				}
			}

			const lastModified = opts.lastModified ?? this.createLastModified(storageInfo);

			if (lastModified) {
				storageInfo.lastModified = lastModified;
			}

			const etag = opts.etag ?? this.createEtag(storageInfo);

			if (etag) {
				storageInfo.etag = etag;
			}

			const contentDispositionType = opts.contentDispositionType
				?? this.createContentDispositionType(storageInfo);
			let contentDispositionFilename;
			if (contentDispositionType) {
				storageInfo.contentDispositionType = contentDispositionType;
				const { contentDispositionFilename: optsContentDispositionFilename } = opts;
				contentDispositionFilename = optsContentDispositionFilename === undefined
					? this.createContentDispositionFilename(storageInfo)
					: optsContentDispositionFilename
						? optsContentDispositionFilename
						: undefined;
				storageInfo.contentDispositionFilename = contentDispositionFilename;
			}

			const cacheControl = opts.cacheControl ?? this.createCacheControl(storageInfo);
			if (cacheControl) {
				storageInfo.cacheControl = cacheControl;
				responseHeaders['Cache-Control'] = cacheControl;
			}

			if (storageInfo.vary) {
				responseHeaders['Vary'] = storageInfo.vary;
			}

			const fullResponse = opts.statusCode !== undefined;
			if (!fullResponse) {
				if (lastModified) {
					responseHeaders['Last-Modified'] = lastModified;
				}

				if (etag) {
					responseHeaders['ETag'] = etag;
				}

				const freshStatus = getFreshStatus(isGetOrHead, requestHeaders, etag, lastModified);
				switch (freshStatus) {
				case 304:
					earlyClose = true;
					return this.createNotModifiedResponse(responseHeaders, storageInfo);
				case 412:
					earlyClose = true;
					return this.createPreconditionFailedError(isHeadMethod, storageInfo);
				default:
					break;
				}
			}

			if (storageInfo.contentEncoding) {
				responseHeaders['Content-Encoding'] = storageInfo.contentEncoding;
			}

			let contentTypeHeader;
			if (mimeType) {
				contentTypeHeader = mimeTypeCharset ? `${ mimeType }; charset=${ mimeTypeCharset }` : mimeType;
				responseHeaders['Content-Type'] = contentTypeHeader;
				responseHeaders['X-Content-Type-Options'] = 'nosniff';
			}

			if (contentDispositionType) {
				responseHeaders['Content-Disposition'] = contentDisposition(
					contentDispositionFilename,
					{ type: contentDispositionType },
				);
			}

			let statusCode = opts.statusCode ?? 200;
			const { size } = storageInfo;
			let rangeToUse: StreamRange | Uint8ArrayOrStreamRange[] | undefined;
			if (size === undefined) {
				responseHeaders['Accept-Ranges'] = 'none';
				rangeToUse = undefined;
			} else {
				const { maxRanges } = this;
				if (maxRanges <= 0 || fullResponse || !isGetOrHead || dynamicContentEncoding) {
					responseHeaders['Accept-Ranges'] = 'none';
					rangeToUse = new StreamRange(0, size - 1);
					contentLength = size;
				} else {
					responseHeaders['Accept-Ranges'] = 'bytes';
					const { range: rangeHeader } = requestHeaders;
					if (
						!rangeHeader
						|| !isRangeFresh(requestHeaders, etag, lastModified)
					) {
						rangeToUse = new StreamRange(0, size - 1);
						contentLength = size;
					} else {
						const parsedRanges = parseRange(size, rangeHeader, { combine: true });
						if (parsedRanges === -1) {
							earlyClose = true;
							return this.createRangeNotSatisfiableError(isHeadMethod, size, storageInfo);
						}
						if (parsedRanges === -2
							|| parsedRanges.type !== 'bytes'
							|| parsedRanges.length > maxRanges
						) {
							rangeToUse = new StreamRange(0, size - 1);
							contentLength = size;
						} else {
							statusCode = 206;
							if (parsedRanges.length === 1) {
								const [singleRange] = parsedRanges;
								responseHeaders['Content-Range'] = contentRange('bytes', size, singleRange);
								rangeToUse = new StreamRange(singleRange.start, singleRange.end);
								contentLength = singleRange.end + 1 - singleRange.start;
							} else {
								const randomBytesBuffer = await randomBytes(24);
								const boundary = `----SendStreamBoundary${ randomBytesBuffer.toString('hex') }`;
								responseHeaders['Content-Type'] = `multipart/byteranges; boundary=${ boundary }`;
								responseHeaders['X-Content-Type-Options'] = 'nosniff';
								rangeToUse = [];
								contentLength = 0;
								let first = true;
								for (const range of parsedRanges) {
									let header = `${ first ? '' : '\r\n' }--${ boundary }\r\n`;
									first = false;
									if (contentTypeHeader) {
										header += `content-type: ${ contentTypeHeader }\r\n`;
									}
									header += `content-range: ${ contentRange('bytes', size, range) }\r\n\r\n`;
									const headerBuffer = Buffer.from(header);
									rangeToUse.push(headerBuffer, new StreamRange(range.start, range.end));
									contentLength += headerBuffer.byteLength + range.end + 1 - range.start;
								}
								const footer = `\r\n--${ boundary }--`;
								const footerBuffer = Buffer.from(footer);
								rangeToUse.push(footerBuffer);
								contentLength += footerBuffer.byteLength;
							}
						}
					}
				}
				if (!dynamicContentEncoding) {
					responseHeaders['Content-Length'] = String(contentLength);
				}
			}

			if (isHeadMethod) {
				earlyClose = true;
				stream = new BufferStream();
			} else if (rangeToUse === undefined) {
				stream = this.createReadableStream(storageInfo, undefined, true);
			} else if (rangeToUse instanceof StreamRange) {
				if (rangeToUse.end < rangeToUse.start) {
					earlyClose = true;
					stream = new BufferStream();
				} else {
					stream = this.createReadableStream(storageInfo, rangeToUse, true);
				}
			} else {
				const si = storageInfo;
				stream = new MultiStream(
					rangeToUse,
					range => {
						if (range instanceof StreamRange) {
							return this.createReadableStream(
								si,
								range,
								false,
							);
						}
						return new BufferStream(range);
					},
					async () => this.close(si),
				);
			}
			if (dynamicContentEncoding) {
				stream = this.createCompressedStream(stream, dynamicContentEncoding, contentLength);
			}

			return this.createSuccessfulResponse(statusCode, responseHeaders, stream, storageInfo);
		} catch (err: unknown) {
			if (stream) {
				stream.destroy();
			} else {
				earlyClose = true;
			}
			throw err;
		} finally {
			if (earlyClose) {
				await this.close(storageInfo);
			}
		}
	}

	/**
	 * Send file directly to response
	 *
	 * @param reference - file reference
	 * @param req - request headers or request objects
	 * @param res - http response
	 * @param [opts] - options
	 * @throws when method is incorrect or when storage can not create the storage stream
	 */
	async send(
		reference: Reference,
		req: http.IncomingMessage | http2.Http2ServerRequest | http2.IncomingHttpHeaders,
		res: http.ServerResponse | http2.Http2ServerResponse | http2.ServerHttp2Stream,
		opts: StorageSendOptions = {},
	) {
		const response = await this.prepareResponse(reference, req, opts);
		try {
			await response.send(res, opts);
		} finally {
			response.dispose();
		}
	}

	/**
	 * Create compressed stream
	 * (for gzip / brotli encodings only but this method can be overidden to eventually implement other encodings)
	 *
	 * @param stream - stream to compress
	 * @param contentEncoding - 'br' for brotli encoding or 'gzip' for gzip encoding, other values are not supported
	 * @param expectedSize - expected stream size
	 * @returns compressed stream
	 * @throws if content encoding is not supported
	 */
	createCompressedStream(stream: Readable, contentEncoding: string, expectedSize?: number) {
		switch (contentEncoding) {
		case 'br': {
			const res = pipeline(
				stream,
				zlib.createBrotliCompress({
					params: {
						[zlib.constants.BROTLI_PARAM_MODE]: zlib.constants.BROTLI_MODE_TEXT,
						[zlib.constants.BROTLI_PARAM_QUALITY]: 4,
						[zlib.constants.BROTLI_PARAM_SIZE_HINT]: expectedSize ?? 0,
					},
				}),
				_err => {
					// noop
				},
			);
			return res.on('end', () => {
				// force destroy on end
				res.destroy();
			});
		}
		case 'gzip': {
			const res = pipeline(
				stream,
				zlib.createGzip({ level: 6 }),
				_err => {
					// noop
				},
			);
			return res.on('end', () => {
				// force destroy on end
				res.destroy();
			});
		}
		default:
			throw new Error(`${
				contentEncoding
			} is not supported as dynamic compression encoding (you can override createCompressedStream to handle it)`);
		}
	}

	/**
	 * Create Method Not Allowed error response
	 *
	 * @param isHeadMethod - true if HEAD method is used
	 * @param allowedMethods - allowed methods for Allow header
	 * @returns Method Not Allowed response
	 */
	createMethodNotAllowedError(isHeadMethod: boolean, allowedMethods: readonly string[]) {
		// Method Not Allowed
		// eslint-disable-next-line @typescript-eslint/no-non-null-assertion
		const statusMessageBuffer = Buffer.from(http.STATUS_CODES['405']!);
		return new StreamResponse<AttachedData>(
			405,
			{
				// eslint-disable-next-line @typescript-eslint/naming-convention
				'Content-Length': String(statusMessageBuffer.byteLength),
				// eslint-disable-next-line @typescript-eslint/naming-convention
				'Content-Type': 'text/plain; charset=UTF-8',
				// eslint-disable-next-line @typescript-eslint/naming-convention
				'X-Content-Type-Options': 'nosniff',
				// eslint-disable-next-line @typescript-eslint/naming-convention
				Allow: allowedMethods.join(', '),
			},
			isHeadMethod ? new BufferStream() : new BufferStream(statusMessageBuffer),
			undefined,
			new MethodNotAllowedStorageError('Method not allowed'),
		);
	}

	/**
	 * Create storage error response (Not Found response usually)
	 *
	 * @param isHeadMethod - true if HEAD method is used
	 * @param error - the error causing this response
	 * @returns the error response
	 */
	createStorageError(isHeadMethod: boolean, error: unknown) {
		// Not Found
		// eslint-disable-next-line @typescript-eslint/no-non-null-assertion
		const statusMessageBuffer = Buffer.from(http.STATUS_CODES['404']!);
		return new StreamResponse<AttachedData>(
			404,
			{
				// eslint-disable-next-line @typescript-eslint/naming-convention
				'Content-Length': String(statusMessageBuffer.byteLength),
				// eslint-disable-next-line @typescript-eslint/naming-convention
				'Content-Type': 'text/plain; charset=UTF-8',
				// eslint-disable-next-line @typescript-eslint/naming-convention
				'X-Content-Type-Options': 'nosniff',
			},
			isHeadMethod ? new BufferStream() : new BufferStream(statusMessageBuffer),
			undefined,
			error instanceof StorageError ? error : new StorageError('Unknown error', error),
		);
	}

	/**
	 * Create Not Modified response
	 *
	 * @param responseHeaders - response headers
	 * @param storageInfo - the current storage info
	 * @returns the Not Modified response
	 */
	createNotModifiedResponse(
		responseHeaders: ResponseHeaders,
		storageInfo: StorageInfo<AttachedData>,
	) {
		// Not Modified
		return new StreamResponse(304, responseHeaders, new BufferStream(), storageInfo);
	}

	/**
	 * Create the Precondition Failed error response
	 *
	 * @param isHeadMethod - true if HEAD method is used
	 * @param storageInfo - the current storage info
	 * @returns the Precondition Failed error response
	 */
	createPreconditionFailedError(isHeadMethod: boolean, storageInfo: StorageInfo<AttachedData>) {
		// Precondition Failed
		// eslint-disable-next-line @typescript-eslint/no-non-null-assertion
		const statusMessageBuffer = Buffer.from(http.STATUS_CODES['412']!);
		return new StreamResponse(
			412,
			{
				// eslint-disable-next-line @typescript-eslint/naming-convention
				'Content-Type': 'text/plain; charset=UTF-8',
				// eslint-disable-next-line @typescript-eslint/naming-convention
				'X-Content-Type-Options': 'nosniff',
				// eslint-disable-next-line @typescript-eslint/naming-convention
				'Content-Length': String(statusMessageBuffer.byteLength),
			},
			isHeadMethod ? new BufferStream() : new BufferStream(statusMessageBuffer),
			storageInfo,
			new PreconditionFailedStorageError('Precondition failed', storageInfo.attachedData),
		);
	}

	/**
	 * Create the Range Not Satisfiable error response
	 *
	 * @param isHeadMethod - true if HEAD method is used
	 * @param size - size of content for Content-Range header
	 * @param storageInfo - the current storage info
	 * @returns the Range Not Satisfiable error response
	 */
	createRangeNotSatisfiableError(isHeadMethod: boolean, size: number, storageInfo: StorageInfo<AttachedData>) {
		// Range Not Satisfiable
		// eslint-disable-next-line @typescript-eslint/no-non-null-assertion
		const statusMessageBuffer = Buffer.from(http.STATUS_CODES['416']!);
		return new StreamResponse(
			416,
			{
				// eslint-disable-next-line @typescript-eslint/naming-convention
				'Content-Range': contentRange('bytes', size),
				// eslint-disable-next-line @typescript-eslint/naming-convention
				'Content-Type': 'text/plain; charset=UTF-8',
				// eslint-disable-next-line @typescript-eslint/naming-convention
				'X-Content-Type-Options': 'nosniff',
				// eslint-disable-next-line @typescript-eslint/naming-convention
				'Content-Length': String(statusMessageBuffer.byteLength),
			},
			isHeadMethod ? new BufferStream() : new BufferStream(statusMessageBuffer),
			storageInfo,
			new RangeNotSatisfiableStorageError('Range not satisfiable', storageInfo.attachedData),
		);
	}

	/**
	 * Create the successful OK (200) or Partial Content (206) response
	 * (the http code could also be the one set in parameters)
	 *
	 * @param statusCode - 200 or 206 or the statusCode set in parameters
	 * @param responseHeaders - the response headers
	 * @param stream - the content stream
	 * @param storageInfo - the current storage info
	 * @returns the successful response
	 */
	createSuccessfulResponse(
		statusCode: number,
		responseHeaders: ResponseHeaders,
		stream: Readable,
		storageInfo: StorageInfo<AttachedData>,
	) {
		// Ok | Partial Content
		return new StreamResponse(statusCode, responseHeaders, stream, storageInfo);
	}

	/**
	 * Open file and retrieve storage information (filename, modification date, size, ...)
	 *
	 * @param reference - file reference
	 * @param requestHeaders - request headers
	 * @returns StorageInfo object
	 */
	abstract open(
		reference: Reference,
		requestHeaders: StorageRequestHeaders,
	): Promise<StorageInfo<AttachedData>>;

	/**
	 * Create readable stream from storage information
	 *
	 * @param storageInfo - storage information
	 * @param range - range to use or undefined if size is unknown
	 * @param autoClose - true if stream should close itself
	 * @returns readable stream
	 */
	abstract createReadableStream(
		storageInfo: StorageInfo<AttachedData>,
		range: StreamRange | undefined,
		autoClose: boolean
	): Readable;

	/**
	 * Close storage information (if needed)
	 *
	 * @param storageInfo - storage information
	 */
	abstract close(storageInfo: StorageInfo<AttachedData>): Promise<void>;
}<|MERGE_RESOLUTION|>--- conflicted
+++ resolved
@@ -29,18 +29,13 @@
 	StorageRequestHeaders,
 	StorageInfo,
 	StorageSendOptions,
-<<<<<<< HEAD
 } from './types.js';
-import { StorageError } from './error.js';
-=======
-} from './types';
 import {
 	MethodNotAllowedStorageError,
 	PreconditionFailedStorageError,
 	RangeNotSatisfiableStorageError,
 	StorageError,
-} from './errors';
->>>>>>> 70b3caff
+} from './errors.js';
 
 const DEFAULT_ALLOWED_METHODS = <const> ['GET', 'HEAD'];
 const DEFAULT_MAX_RANGES = 200;
