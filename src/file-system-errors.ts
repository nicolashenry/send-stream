--- conflicted
+++ resolved
@@ -1,10 +1,5 @@
-<<<<<<< HEAD
-import { StorageError } from './error.js';
+import { StorageError } from './errors.js';
 import type { FilePath } from './file-system-types.js';
-=======
-import { StorageError } from './errors';
-import type { FilePath } from './file-system-types';
->>>>>>> 70b3caff
 
 /**
  * File system storage error
