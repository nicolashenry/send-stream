
import { ServerResponse } from 'http';
import type { ServerHttp2Stream } from 'http2';
import { Http2ServerResponse } from 'http2';
import type { Readable } from 'stream';
import { pipeline as streamPipeline } from 'stream';
import { promisify } from 'util';

<<<<<<< HEAD
import type { ResponseHeaders } from './utils.js';
import type { StorageInfo, SendOptions } from './types.js';
import type { StorageError } from './error.js';
=======
import type { ResponseHeaders } from './utils';
import type { StorageInfo, SendOptions } from './types';
import type { StorageError } from './errors';
>>>>>>> 70b3caff

const promisifiedStreamPipeline = promisify(streamPipeline);

async function pipeline(
	readStream: Readable,
	res: ServerResponse | ServerHttp2Stream,
	ignorePrematureClose: boolean,
) {
	try {
		await promisifiedStreamPipeline(readStream, res);
	} catch (err: unknown) {
		if (ignorePrematureClose) {
			return;
		}
		throw err;
	}
}

/**
 * Stream response
 */
export class StreamResponse<AttachedData> {
	/**
	 * Create stream response
	 *
	 * @param statusCode - the status code matching the required resource
	 * @param headers - the response headers to be sent for the required resource
	 * @param stream - the response stream to be sent for the required resource
	 * @param storageInfo - the storage information for the required resource (if existing)
	 * @param error - the error if the resource can not be found or openned for any reason
	 */
	constructor(
		public statusCode: number,
		public headers: ResponseHeaders,
		public stream: Readable,
		public storageInfo?: StorageInfo<AttachedData>,
		public error?: StorageError<unknown>,
	) {}

	/**
	 * Send response to http response
	 *
	 * @param res - http response
	 * @param opts - options
	 * @param opts.ignorePrematureClose - ignore premature close errors
	 * @throws error when response is already closed
	 */
	async send(
		res: ServerResponse | Http2ServerResponse | ServerHttp2Stream,
		{ ignorePrematureClose = true }: SendOptions = {},
	) {
		const { statusCode } = this;
		const { headers: responseHeaders, stream: readStream } = this;

		if (res.headersSent) {
			readStream.destroy();
			throw new Error('response headers already sent');
		}
		if (res instanceof ServerResponse) {
			const { socket, destroyed } = res;
			if (destroyed || !socket || socket.destroyed) {
				readStream.destroy();
				return;
			}
			res.writeHead(statusCode, responseHeaders);
			await pipeline(readStream, res, ignorePrematureClose);
		} else {
			const resStream = res instanceof Http2ServerResponse ? res.stream : res;
			if (resStream.destroyed || resStream.closed) {
				readStream.destroy();
				return;
			}
			resStream.respond({
				':status': statusCode,
				...responseHeaders,
			});
			await pipeline(readStream, resStream, ignorePrematureClose);
		}
	}

	/**
	 * Disposes of resources within the stream response object
	 */
	dispose() {
		this.stream.destroy();
	}
}<|MERGE_RESOLUTION|>--- conflicted
+++ resolved
@@ -6,15 +6,9 @@
 import { pipeline as streamPipeline } from 'stream';
 import { promisify } from 'util';
 
-<<<<<<< HEAD
 import type { ResponseHeaders } from './utils.js';
 import type { StorageInfo, SendOptions } from './types.js';
-import type { StorageError } from './error.js';
-=======
-import type { ResponseHeaders } from './utils';
-import type { StorageInfo, SendOptions } from './types';
-import type { StorageError } from './errors';
->>>>>>> 70b3caff
+import type { StorageError } from './errors.js';
 
 const promisifiedStreamPipeline = promisify(streamPipeline);
 
