--- conflicted
+++ resolved
@@ -88,12 +88,7 @@
 	// test server
 
 	const dateRegExp = /^\w{3}, \d+ \w+ \d+ \d+:\d+:\d+ \w+$/u;
-<<<<<<< HEAD
 	const fixtures = join(dirname(fileURLToPath(import.meta.url)), 'fixtures-http');
-	const mainStorage = new FileSystemStorage(fixtures);
-=======
-	const fixtures = join(__dirname, 'fixtures-http');
->>>>>>> 4f1c5e26
 
 	let lastResult: StreamResponse<unknown> | true | undefined;
 
